--- conflicted
+++ resolved
@@ -29,13 +29,8 @@
         self.channel_means = torch.Tensor([0.485, 0.456, 0.406])
         self.channel_stds = torch.Tensor([0.229, 0.224, 0.225])
 
-<<<<<<< HEAD
-        samp_img = images[0].copy()
-
-=======
         samp_img = np.load(
             f"{data_dir}/{self.objs[0]}/{str(0).zfill(self.z_len)}.npy")
->>>>>>> af4a8c95
         img_size = samp_img.shape[0]
         self.pix_idxs = np.arange(img_size ** 2)
         xs = torch.arange(img_size) - (img_size / 2 - 0.5)
